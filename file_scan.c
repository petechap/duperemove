--- conflicted
+++ resolved
@@ -536,13 +536,9 @@
 err:
 	filerec_close(file);
 err_noclose:
-<<<<<<< HEAD
+	free(curr_block.buf);
 	if (hashes)
 		free(hashes);
-=======
-	free(curr_block.buf);
-	free(hashes);
->>>>>>> 8b62a6f7
 	if (fc)
 		free(fc);
 
